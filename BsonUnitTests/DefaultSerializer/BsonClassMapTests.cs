--- conflicted
+++ resolved
@@ -215,7 +215,6 @@
             Assert.AreEqual("X", memberMap.MemberName);
         }
     }
-<<<<<<< HEAD
 
     [TestFixture]
     public class BsonClassMapIsClassMapRegisteredTests {
@@ -239,42 +238,35 @@
             Assert.IsTrue(BsonClassMap.IsClassMapRegistered(typeof(C)));
         }
     }
-=======
-	
-	[TestFixture]
-	public class BsonShouldSerializeTests {
-		
-	    public class ClassA
-	    {
-	        public string LocalName { get; set; }
-		
-	        public DateTime AsOfUtc { get; set; }
-	
-	        public bool ShouldSerializeAsOfUtc()
-	        {
-	            return this.AsOfUtc != DateTime.MinValue;
-	        }
-	    }
-		
-		[Test]
-		public void TestShouldSerializeSuccess() {
-			var c = new ClassA();
-			c.AsOfUtc = DateTime.MinValue;
-			c.LocalName = "Saleem";
-			var json = c.ToJson();
-			var expected = "{ 'LocalName' : 'Saleem' }".Replace("'", "\"");
-
-			Assert.AreEqual(expected, json);
-						
-			// Test to see if the value is serialized
-			var date =  new DateTime(2011, 4, 24, 0, 0, 0);
-			date = DateTime.SpecifyKind(date, DateTimeKind.Utc);
-			c.AsOfUtc = date;			
-			expected = "{ 'LocalName' : 'Saleem', 'AsOfUtc' : ISODate('2011-04-24T00:00:00Z') }".Replace("'", "\"");
-			json = c.ToJson();
-			Assert.AreEqual(expected, json);			
-		}
-		
-	}
->>>>>>> a9392f3a
+    
+    [TestFixture]
+    public class BsonShouldSerializeTests {
+        public class ClassA {
+            public string LocalName { get; set; }
+            public DateTime AsOfUtc { get; set; }
+    
+            public bool ShouldSerializeAsOfUtc() {
+                return this.AsOfUtc != DateTime.MinValue;
+            }
+        }
+        
+        [Test]
+        public void TestShouldSerializeSuccess() {
+            // test that the value is not serialized
+            var c = new ClassA();
+            c.AsOfUtc = DateTime.MinValue;
+            c.LocalName = "Saleem";
+            var json = c.ToJson();
+            var expected = "{ 'LocalName' : 'Saleem' }".Replace("'", "\"");
+            Assert.AreEqual(expected, json);
+                        
+            // test that the value is serialized
+            var date = new DateTime(2011, 4, 24, 0, 0, 0, DateTimeKind.Utc);
+            c.AsOfUtc = date;			
+            expected = "{ 'LocalName' : 'Saleem', 'AsOfUtc' : ISODate('2011-04-24T00:00:00Z') }".Replace("'", "\"");
+            json = c.ToJson();
+            Assert.AreEqual(expected, json);			
+        }
+        
+    }
 }